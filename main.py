import os
import base64
import tempfile
import sqlite3
import json
import re
import io
<<<<<<< HEAD
import csv
from fastapi import FastAPI, Request, Body, Query, UploadFile, File
=======
from datetime import datetime, timedelta
from fastapi import FastAPI, Request, Body, Query
>>>>>>> f6eaadc2
from fastapi.middleware.cors import CORSMiddleware
from fastapi.responses import StreamingResponse, JSONResponse, Response
from starlette.middleware.sessions import SessionMiddleware
from openai import OpenAI
from dotenv import load_dotenv
from google.cloud import texttospeech
<<<<<<< HEAD
from datetime import datetime, timedelta
=======
>>>>>>> f6eaadc2

# Ortam değişkenlerini yükle
load_dotenv()
OPENAI_API_KEY = os.getenv("OPENAI_API_KEY")
GOOGLE_CREDS_BASE64 = os.getenv("GOOGLE_APPLICATION_CREDENTIALS_BASE64")

if GOOGLE_CREDS_BASE64:
    decoded = base64.b64decode(GOOGLE_CREDS_BASE64)
    with tempfile.NamedTemporaryFile(delete=False, suffix=".json") as tmp:
        tmp.write(decoded)
        os.environ["GOOGLE_APPLICATION_CREDENTIALS"] = tmp.name

client = OpenAI(api_key=OPENAI_API_KEY)
app = FastAPI()

# CORS
app.add_middleware(
    CORSMiddleware,
    allow_origins=["*"],
    allow_credentials=True,
    allow_methods=["*"],
    allow_headers=["*"],
)

# ✅ ONLINE KULLANICI TAKİBİ
app.add_middleware(SessionMiddleware, secret_key="neso_super_secret")
aktif_kullanicilar = set()

@app.middleware("http")
async def aktif_kullanici_takibi(request: Request, call_next):
    ip = request.client.host
    aktif_kullanicilar.add(ip)
    response = await call_next(request)
    return response

@app.get("/istatistik/online")
def online_kullanici_sayisi():
    return {"count": len(aktif_kullanicilar)}

# ✅ Veritabanı oluştur
def init_db():
    conn = sqlite3.connect("neso.db")
    cursor = conn.cursor()
    cursor.execute("""
        CREATE TABLE IF NOT EXISTS siparisler (
            id INTEGER PRIMARY KEY AUTOINCREMENT,
            masa TEXT,
            istek TEXT,
            yanit TEXT,
            sepet TEXT,
            zaman TEXT
        )
    """)
    conn.commit()
    conn.close()

def init_menu_db():
    if not os.path.exists("neso_menu.db"):
        conn = sqlite3.connect("neso_menu.db")
        cursor = conn.cursor()
        cursor.execute("""
        CREATE TABLE IF NOT EXISTS kategoriler (
            id INTEGER PRIMARY KEY AUTOINCREMENT,
            isim TEXT UNIQUE NOT NULL
        )
        """)
        cursor.execute("""
        CREATE TABLE IF NOT EXISTS menu (
            id INTEGER PRIMARY KEY AUTOINCREMENT,
            ad TEXT NOT NULL,
            fiyat REAL NOT NULL,
            kategori_id INTEGER NOT NULL,
            FOREIGN KEY (kategori_id) REFERENCES kategoriler(id)
        )
        """)
<<<<<<< HEAD
=======
        veri = {
            "Sıcak İçecekler": [
                ("Çay", 20), ("Fincan Çay", 30), ("Sahlep (Tarçınlı Fıstıklı)", 100),
                ("Bitki Çayları (Ihlamur, Nane-Limon, vb.)", 80), ("Türk Kahvesi", 75),
                ("Osmanlı Kahvesi", 75), ("Menengiç Kahvesi", 85), ("Süt", 40),
                ("Nescafe", 80), ("Nescafe Sütlü", 85), ("Esspresso", 60), ("Filtre Kahve", 75),
                ("Cappuccino", 90), ("Mocha (White/Classic/Caramel)", 100), ("Latte", 80),
                ("Sıcak Çikolata", 100), ("Macchiato", 100)
            ],
            "Soğuk İçecekler": [
                ("Limonata", 75), ("Cola", 70), ("Fanta", 70), ("Sprite", 70),
                ("Cappy Vişne", 70), ("Cappy Şeftali", 70), ("Cappy Kayısı", 70),
                ("Cappy Karışık", 70), ("Cappy Portakal", 70), ("Fuse Tea Karpuz", 70),
                ("Fuse Tea Şeftali", 70), ("Fuse Tea Limon", 70), ("Cola Zero", 70),
                ("Churchill", 50), ("Taze Sıkılmış Portakal Suyu", 20),
                ("Milkshake (Çilek, Muz, vs.)", 85), ("Ice Mocha (Classic, Karamel, White)", 90),
                ("Frozen (Çeşitli Meyveler)", 75), ("Meyveli Soda", 35), ("Soda", 30),
                ("Cool Lime", 70), ("Caramel Frappuccino", 90)
            ],
            "Çerezler": [
                ("Kavrulmuş Antep Fıstığı", 130), ("Atom Çerez", 110), ("Taze Antep Fıstığı", 25)
            ],
            "Tatlılar": [
                ("Fıstık Rüyası", 125), ("Frambuazlı Cheesecake", 125),
                ("Limonlu Cheesecake", 125), ("Mozaik", 125), ("Profiterol", 125),
                ("Tiramisu", 125), ("Latte", 125), ("Devils", 125),
                ("Yer Fıstıklı Pasta", 125), ("Kara Ormanlı Pasta", 125)
            ],
            "Dondurmalar": [
                ("Kaymak", 20), ("Fıstık", 20), ("Çikolata", 20), ("Karamel", 20),
                ("Çilek", 20), ("Limon Sorbe", 20), ("Bal Badem", 20), ("Karadut", 20),
                ("Oreo", 20), ("Blue Sky", 20), ("Vişne", 20), ("Kavun", 20),
                ("Meyve Şöleni", 20), ("Muz", 20)
            ]
        }
        for kategori, urunler in veri.items():
            cursor.execute("INSERT INTO kategoriler (isim) VALUES (?)", (kategori,))
            cursor.execute("SELECT id FROM kategoriler WHERE isim = ?", (kategori,))
            kategori_id = cursor.fetchone()[0]
            for ad, fiyat in urunler:
                cursor.execute(
                    "INSERT INTO menu (ad, fiyat, kategori_id) VALUES (?, ?, ?)",
                    (ad, fiyat, kategori_id)
                )
>>>>>>> f6eaadc2
        conn.commit()
        conn.close()
        print("✅ Menü veritabanı oluşturuldu.")

init_db()
init_menu_db()

<<<<<<< HEAD
# Menü çekme
=======
# Menü endpoint
>>>>>>> f6eaadc2
@app.get("/menu")
def get_menu():
    try:
        conn = sqlite3.connect("neso_menu.db")
        cursor = conn.cursor()
        cursor.execute("SELECT id, isim FROM kategoriler")
        kategoriler = cursor.fetchall()
        full_menu = []
        for kategori_id, kategori_adi in kategoriler:
            cursor.execute("SELECT ad, fiyat FROM menu WHERE kategori_id = ?", (kategori_id,))
            urunler = cursor.fetchall()
            full_menu.append({
                "kategori": kategori_adi,
                "urunler": [{"ad": u[0], "fiyat": u[1]} for u in urunler]
            })
<<<<<<< HEAD
        conn.close()
        return {"menu": full_menu}
    except Exception as e:
        return {"error": str(e)}

# CSV'den Menü Yükleme
@app.post("/menu-yukle-csv")
async def menu_yukle_csv(dosya: UploadFile = File(...)):
    try:
        contents = await dosya.read()
        text = contents.decode("utf-8").splitlines()
        reader = csv.DictReader(text)
        conn = sqlite3.connect("neso_menu.db")
        cursor = conn.cursor()
        for row in reader:
            urun = row["urun"]
            fiyat = float(row["fiyat"])
            kategori = row["kategori"]
            cursor.execute("INSERT OR IGNORE INTO kategoriler (isim) VALUES (?)", (kategori,))
            cursor.execute("SELECT id FROM kategoriler WHERE isim = ?", (kategori,))
            kategori_id = cursor.fetchone()[0]
            cursor.execute(
                "INSERT INTO menu (ad, fiyat, kategori_id) VALUES (?, ?, ?)",
                (urun, fiyat, kategori_id)
            )
        conn.commit()
        conn.close()
        return {"mesaj": "CSV'den menü başarıyla yüklendi."}
    except Exception as e:
        return {"hata": str(e)}

# 🔧 Menüye ürün ekle
@app.post("/menu/ekle")
async def menu_ekle(veri: dict = Body(...)):
    try:
        urun = veri.get("ad")
        fiyat = float(veri.get("fiyat"))
        kategori = veri.get("kategori")

        if not urun or not kategori:
            return {"hata": "Ürün adı ve kategori zorunludur."}

        conn = sqlite3.connect("neso_menu.db")
        cursor = conn.cursor()
        cursor.execute("INSERT OR IGNORE INTO kategoriler (isim) VALUES (?)", (kategori,))
        cursor.execute("SELECT id FROM kategoriler WHERE isim = ?", (kategori,))
        kategori_id = cursor.fetchone()[0]
        cursor.execute("INSERT INTO menu (ad, fiyat, kategori_id) VALUES (?, ?, ?)", (urun, fiyat, kategori_id))
        conn.commit()
        conn.close()
        return {"mesaj": f"{urun} başarıyla eklendi."}
    except Exception as e:
        return {"hata": str(e)}

# ❌ Menüden ürün sil
@app.delete("/menu/sil")
async def menu_sil(urun_adi: str = Query(...)):
    try:
        conn = sqlite3.connect("neso_menu.db")
        cursor = conn.cursor()
        cursor.execute("DELETE FROM menu WHERE ad = ?", (urun_adi,))
        conn.commit()
        conn.close()
        return {"mesaj": f"{urun_adi} başarıyla silindi."}
    except Exception as e:
        return {"hata": str(e)}

# OpenAI ile model tanımı
SISTEM_MESAJI = {
    "role": "system",
    "content": (
        "Sen Neso adında Fıstık Kafe için tasarlanmış sesli ve yazılı bir yapay zeka modelisin. "
        "Amacın gelen müşterilerin mutlu memnun şekilde ayrılmalarını sağlamak. "
        "Kendine has tarzın ve zekanla insanların verdiği alakasız tepki ve sorulara mümkün olduğunca saygılı "
        "ve sınırı aşan durumlarda ise idareye bildirmeyi bilen bir yapıdasın. "
        "Yapay zeka modeli olduğun için insanlar seni sınayacak; buna mümkün olan en iyi şekilde, sana yaraşır şekilde karşılık ver."
    )
}
=======
        conn.close()
        return full_menu
    except Exception as e:
        return {"error": str(e)}
>>>>>>> f6eaadc2

# Zaman bazlı istatistik endpointleri
@app.get("/istatistik/filtreli")
def filtreli_istatistik(baslangic: str = Query(...), bitis: str = Query(...)):
    conn = sqlite3.connect("neso.db")
    cursor = conn.cursor()
    cursor.execute("SELECT sepet FROM siparisler WHERE zaman BETWEEN ? AND ?", (baslangic, bitis))
    veriler = cursor.fetchall()
    siparis_sayisi, gelir = istatistik_hesapla(veriler)
    return {"aralik": f"{baslangic} → {bitis}", "siparis_sayisi": siparis_sayisi, "gelir": gelir}

@app.get("/istatistik/gunluk")
def gunluk_istatistik():
    bugun = datetime.now().strftime("%Y-%m-%d")
    conn = sqlite3.connect("neso.db")
    cursor = conn.cursor()
    cursor.execute("SELECT sepet FROM siparisler WHERE zaman LIKE ?", (f"{bugun}%",))
    veriler = cursor.fetchall()
    siparis_sayisi, gelir = istatistik_hesapla(veriler)
    return {"tarih": bugun, "siparis_sayisi": siparis_sayisi, "gelir": gelir}

@app.get("/istatistik/aylik")
def aylik_istatistik():
    baslangic = (datetime.now() - timedelta(days=30)).strftime("%Y-%m-%d")
    conn = sqlite3.connect("neso.db")
    cursor = conn.cursor()
    cursor.execute("SELECT sepet FROM siparisler WHERE zaman >= ?", (baslangic,))
    veriler = cursor.fetchall()
    siparis_sayisi, gelir = istatistik_hesapla(veriler)
    return {"baslangic": baslangic, "siparis_sayisi": siparis_sayisi, "gelir": gelir}

@app.get("/istatistik/yillik")
def yillik_istatistik():
    conn = sqlite3.connect("neso.db")
    cursor = conn.cursor()
    cursor.execute("SELECT zaman, sepet FROM siparisler")
    veriler = cursor.fetchall()
    aylik = {}
    for zaman, sepet_json in veriler:
        ay = zaman[:7]
        urunler = json.loads(sepet_json)
        adet = sum([u.get("adet", 1) for u in urunler])
        aylik[ay] = aylik.get(ay, 0) + adet
    return dict(sorted(aylik.items()))

@app.get("/istatistik/en-cok-satilan")
def populer_urunler():
    conn = sqlite3.connect("neso.db")
    cursor = conn.cursor()
    cursor.execute("SELECT sepet FROM siparisler")
    veriler = cursor.fetchall()
    sayac = {}
    for (sepet_json,) in veriler:
        urunler = json.loads(sepet_json)
        for u in urunler:
            isim = u.get("urun")
            adet = u.get("adet", 1)
            sayac[isim] = sayac.get(isim, 0) + adet
    en_cok = sorted(sayac.items(), key=lambda x: x[1], reverse=True)[:5]
    return [{"urun": u, "adet": a} for u, a in en_cok]

<<<<<<< HEAD
# İstatistik hesaplama
def istatistik_hesapla(veriler):
    fiyatlar = {
        "çay": 20, "fincan çay": 30, "sahlep (tarçınlı fıstıklı)": 100,
        "bitki çayları (ıhlamur, nane-limon, vb.)": 80, "türk kahvesi": 75,
        "osmanlı kahvesi": 75, "menengiç kahvesi": 85, "süt": 40,
        "nescafe": 80, "nescafe sütlü": 85, "esspresso": 60, "filtre kahve": 75,
        "cappuccino": 90, "mocha (white/classic/caramel)": 100, "latte": 80,
        "sıcak çikolata": 100, "macchiato": 100
    }
=======
def istatistik_hesapla(veriler):
    fiyatlar = {"döner": 80, "ayran": 15, "su": 10}
>>>>>>> f6eaadc2
    toplam_siparis = 0
    toplam_tutar = 0
    for (sepet_json,) in veriler:
        try:
            urunler = json.loads(sepet_json)
            for u in urunler:
                adet = u.get("adet", 1)
                urun_adi = u.get("urun", "").lower()
                fiyat = fiyatlar.get(urun_adi, 0)
                toplam_siparis += adet
                toplam_tutar += adet * fiyat
        except:
            continue
    return toplam_siparis, toplam_tutar<|MERGE_RESOLUTION|>--- conflicted
+++ resolved
@@ -5,23 +5,15 @@
 import json
 import re
 import io
-<<<<<<< HEAD
 import csv
+from datetime import datetime, timedelta
 from fastapi import FastAPI, Request, Body, Query, UploadFile, File
-=======
-from datetime import datetime, timedelta
-from fastapi import FastAPI, Request, Body, Query
->>>>>>> f6eaadc2
 from fastapi.middleware.cors import CORSMiddleware
 from fastapi.responses import StreamingResponse, JSONResponse, Response
 from starlette.middleware.sessions import SessionMiddleware
 from openai import OpenAI
 from dotenv import load_dotenv
 from google.cloud import texttospeech
-<<<<<<< HEAD
-from datetime import datetime, timedelta
-=======
->>>>>>> f6eaadc2
 
 # Ortam değişkenlerini yükle
 load_dotenv()
@@ -97,53 +89,6 @@
             FOREIGN KEY (kategori_id) REFERENCES kategoriler(id)
         )
         """)
-<<<<<<< HEAD
-=======
-        veri = {
-            "Sıcak İçecekler": [
-                ("Çay", 20), ("Fincan Çay", 30), ("Sahlep (Tarçınlı Fıstıklı)", 100),
-                ("Bitki Çayları (Ihlamur, Nane-Limon, vb.)", 80), ("Türk Kahvesi", 75),
-                ("Osmanlı Kahvesi", 75), ("Menengiç Kahvesi", 85), ("Süt", 40),
-                ("Nescafe", 80), ("Nescafe Sütlü", 85), ("Esspresso", 60), ("Filtre Kahve", 75),
-                ("Cappuccino", 90), ("Mocha (White/Classic/Caramel)", 100), ("Latte", 80),
-                ("Sıcak Çikolata", 100), ("Macchiato", 100)
-            ],
-            "Soğuk İçecekler": [
-                ("Limonata", 75), ("Cola", 70), ("Fanta", 70), ("Sprite", 70),
-                ("Cappy Vişne", 70), ("Cappy Şeftali", 70), ("Cappy Kayısı", 70),
-                ("Cappy Karışık", 70), ("Cappy Portakal", 70), ("Fuse Tea Karpuz", 70),
-                ("Fuse Tea Şeftali", 70), ("Fuse Tea Limon", 70), ("Cola Zero", 70),
-                ("Churchill", 50), ("Taze Sıkılmış Portakal Suyu", 20),
-                ("Milkshake (Çilek, Muz, vs.)", 85), ("Ice Mocha (Classic, Karamel, White)", 90),
-                ("Frozen (Çeşitli Meyveler)", 75), ("Meyveli Soda", 35), ("Soda", 30),
-                ("Cool Lime", 70), ("Caramel Frappuccino", 90)
-            ],
-            "Çerezler": [
-                ("Kavrulmuş Antep Fıstığı", 130), ("Atom Çerez", 110), ("Taze Antep Fıstığı", 25)
-            ],
-            "Tatlılar": [
-                ("Fıstık Rüyası", 125), ("Frambuazlı Cheesecake", 125),
-                ("Limonlu Cheesecake", 125), ("Mozaik", 125), ("Profiterol", 125),
-                ("Tiramisu", 125), ("Latte", 125), ("Devils", 125),
-                ("Yer Fıstıklı Pasta", 125), ("Kara Ormanlı Pasta", 125)
-            ],
-            "Dondurmalar": [
-                ("Kaymak", 20), ("Fıstık", 20), ("Çikolata", 20), ("Karamel", 20),
-                ("Çilek", 20), ("Limon Sorbe", 20), ("Bal Badem", 20), ("Karadut", 20),
-                ("Oreo", 20), ("Blue Sky", 20), ("Vişne", 20), ("Kavun", 20),
-                ("Meyve Şöleni", 20), ("Muz", 20)
-            ]
-        }
-        for kategori, urunler in veri.items():
-            cursor.execute("INSERT INTO kategoriler (isim) VALUES (?)", (kategori,))
-            cursor.execute("SELECT id FROM kategoriler WHERE isim = ?", (kategori,))
-            kategori_id = cursor.fetchone()[0]
-            for ad, fiyat in urunler:
-                cursor.execute(
-                    "INSERT INTO menu (ad, fiyat, kategori_id) VALUES (?, ?, ?)",
-                    (ad, fiyat, kategori_id)
-                )
->>>>>>> f6eaadc2
         conn.commit()
         conn.close()
         print("✅ Menü veritabanı oluşturuldu.")
@@ -151,11 +96,7 @@
 init_db()
 init_menu_db()
 
-<<<<<<< HEAD
 # Menü çekme
-=======
-# Menü endpoint
->>>>>>> f6eaadc2
 @app.get("/menu")
 def get_menu():
     try:
@@ -171,7 +112,6 @@
                 "kategori": kategori_adi,
                 "urunler": [{"ad": u[0], "fiyat": u[1]} for u in urunler]
             })
-<<<<<<< HEAD
         conn.close()
         return {"menu": full_menu}
     except Exception as e:
@@ -250,74 +190,7 @@
         "Yapay zeka modeli olduğun için insanlar seni sınayacak; buna mümkün olan en iyi şekilde, sana yaraşır şekilde karşılık ver."
     )
 }
-=======
-        conn.close()
-        return full_menu
-    except Exception as e:
-        return {"error": str(e)}
->>>>>>> f6eaadc2
-
-# Zaman bazlı istatistik endpointleri
-@app.get("/istatistik/filtreli")
-def filtreli_istatistik(baslangic: str = Query(...), bitis: str = Query(...)):
-    conn = sqlite3.connect("neso.db")
-    cursor = conn.cursor()
-    cursor.execute("SELECT sepet FROM siparisler WHERE zaman BETWEEN ? AND ?", (baslangic, bitis))
-    veriler = cursor.fetchall()
-    siparis_sayisi, gelir = istatistik_hesapla(veriler)
-    return {"aralik": f"{baslangic} → {bitis}", "siparis_sayisi": siparis_sayisi, "gelir": gelir}
-
-@app.get("/istatistik/gunluk")
-def gunluk_istatistik():
-    bugun = datetime.now().strftime("%Y-%m-%d")
-    conn = sqlite3.connect("neso.db")
-    cursor = conn.cursor()
-    cursor.execute("SELECT sepet FROM siparisler WHERE zaman LIKE ?", (f"{bugun}%",))
-    veriler = cursor.fetchall()
-    siparis_sayisi, gelir = istatistik_hesapla(veriler)
-    return {"tarih": bugun, "siparis_sayisi": siparis_sayisi, "gelir": gelir}
-
-@app.get("/istatistik/aylik")
-def aylik_istatistik():
-    baslangic = (datetime.now() - timedelta(days=30)).strftime("%Y-%m-%d")
-    conn = sqlite3.connect("neso.db")
-    cursor = conn.cursor()
-    cursor.execute("SELECT sepet FROM siparisler WHERE zaman >= ?", (baslangic,))
-    veriler = cursor.fetchall()
-    siparis_sayisi, gelir = istatistik_hesapla(veriler)
-    return {"baslangic": baslangic, "siparis_sayisi": siparis_sayisi, "gelir": gelir}
-
-@app.get("/istatistik/yillik")
-def yillik_istatistik():
-    conn = sqlite3.connect("neso.db")
-    cursor = conn.cursor()
-    cursor.execute("SELECT zaman, sepet FROM siparisler")
-    veriler = cursor.fetchall()
-    aylik = {}
-    for zaman, sepet_json in veriler:
-        ay = zaman[:7]
-        urunler = json.loads(sepet_json)
-        adet = sum([u.get("adet", 1) for u in urunler])
-        aylik[ay] = aylik.get(ay, 0) + adet
-    return dict(sorted(aylik.items()))
-
-@app.get("/istatistik/en-cok-satilan")
-def populer_urunler():
-    conn = sqlite3.connect("neso.db")
-    cursor = conn.cursor()
-    cursor.execute("SELECT sepet FROM siparisler")
-    veriler = cursor.fetchall()
-    sayac = {}
-    for (sepet_json,) in veriler:
-        urunler = json.loads(sepet_json)
-        for u in urunler:
-            isim = u.get("urun")
-            adet = u.get("adet", 1)
-            sayac[isim] = sayac.get(isim, 0) + adet
-    en_cok = sorted(sayac.items(), key=lambda x: x[1], reverse=True)[:5]
-    return [{"urun": u, "adet": a} for u, a in en_cok]
-
-<<<<<<< HEAD
+
 # İstatistik hesaplama
 def istatistik_hesapla(veriler):
     fiyatlar = {
@@ -328,10 +201,6 @@
         "cappuccino": 90, "mocha (white/classic/caramel)": 100, "latte": 80,
         "sıcak çikolata": 100, "macchiato": 100
     }
-=======
-def istatistik_hesapla(veriler):
-    fiyatlar = {"döner": 80, "ayran": 15, "su": 10}
->>>>>>> f6eaadc2
     toplam_siparis = 0
     toplam_tutar = 0
     for (sepet_json,) in veriler:
@@ -345,4 +214,64 @@
                 toplam_tutar += adet * fiyat
         except:
             continue
-    return toplam_siparis, toplam_tutar+    return toplam_siparis, toplam_tutar
+
+# 📊 İstatistik endpoint'leri
+@app.get("/istatistik/filtreli")
+def filtreli_istatistik(baslangic: str = Query(...), bitis: str = Query(...)):
+    conn = sqlite3.connect("neso.db")
+    cursor = conn.cursor()
+    cursor.execute("SELECT sepet FROM siparisler WHERE zaman BETWEEN ? AND ?", (baslangic, bitis))
+    veriler = cursor.fetchall()
+    siparis_sayisi, gelir = istatistik_hesapla(veriler)
+    return {"aralik": f"{baslangic} → {bitis}", "siparis_sayisi": siparis_sayisi, "gelir": gelir}
+
+@app.get("/istatistik/gunluk")
+def gunluk_istatistik():
+    bugun = datetime.now().strftime("%Y-%m-%d")
+    conn = sqlite3.connect("neso.db")
+    cursor = conn.cursor()
+    cursor.execute("SELECT sepet FROM siparisler WHERE zaman LIKE ?", (f"{bugun}%",))
+    veriler = cursor.fetchall()
+    siparis_sayisi, gelir = istatistik_hesapla(veriler)
+    return {"tarih": bugun, "siparis_sayisi": siparis_sayisi, "gelir": gelir}
+
+@app.get("/istatistik/aylik")
+def aylik_istatistik():
+    baslangic = (datetime.now() - timedelta(days=30)).strftime("%Y-%m-%d")
+    conn = sqlite3.connect("neso.db")
+    cursor = conn.cursor()
+    cursor.execute("SELECT sepet FROM siparisler WHERE zaman >= ?", (baslangic,))
+    veriler = cursor.fetchall()
+    siparis_sayisi, gelir = istatistik_hesapla(veriler)
+    return {"baslangic": baslangic, "siparis_sayisi": siparis_sayisi, "gelir": gelir}
+
+@app.get("/istatistik/yillik")
+def yillik_istatistik():
+    conn = sqlite3.connect("neso.db")
+    cursor = conn.cursor()
+    cursor.execute("SELECT zaman, sepet FROM siparisler")
+    veriler = cursor.fetchall()
+    aylik = {}
+    for zaman, sepet_json in veriler:
+        ay = zaman[:7]
+        urunler = json.loads(sepet_json)
+        adet = sum([u.get("adet", 1) for u in urunler])
+        aylik[ay] = aylik.get(ay, 0) + adet
+    return dict(sorted(aylik.items()))
+
+@app.get("/istatistik/en-cok-satilan")
+def populer_urunler():
+    conn = sqlite3.connect("neso.db")
+    cursor = conn.cursor()
+    cursor.execute("SELECT sepet FROM siparisler")
+    veriler = cursor.fetchall()
+    sayac = {}
+    for (sepet_json,) in veriler:
+        urunler = json.loads(sepet_json)
+        for u in urunler:
+            isim = u.get("urun")
+            adet = u.get("adet", 1)
+            sayac[isim] = sayac.get(isim, 0) + adet
+    en_cok = sorted(sayac.items(), key=lambda x: x[1], reverse=True)[:5]
+    return [{"urun": u, "adet": a} for u, a in en_cok]